# Licensed to the Apache Software Foundation (ASF) under one
# or more contributor license agreements.  See the NOTICE file
# distributed with this work for additional information
# regarding copyright ownership.  The ASF licenses this file
# to you under the Apache License, Version 2.0 (the
# "License"); you may not use this file except in compliance
# with the License.  You may obtain a copy of the License at
#
#   http://www.apache.org/licenses/LICENSE-2.0
#
# Unless required by applicable law or agreed to in writing,
# software distributed under the License is distributed on an
# "AS IS" BASIS, WITHOUT WARRANTIES OR CONDITIONS OF ANY
# KIND, either express or implied.  See the License for the
# specific language governing permissions and limitations
# under the License.

# GH actions.
# We use it to cover windows and mac builds
# Jenkins is still the primary CI

name: CI

on:
  push:
    branches:
      - main
  pull_request:
    branches:
      - main
  workflow_dispatch:

concurrency:
  group: CI-${{ github.event.pull_request.number || github.sha }}
  cancel-in-progress: true

jobs:
  MacOS:
    if: ${{ github.repository == 'MetaX-MACA/mcTVM' }}
    runs-on: macOS-latest
    steps:
      - uses: actions/checkout@v2
        with:
          submodules: 'recursive'
      - name: Set up environment
        uses: ./.github/actions/setup
      - name: Conda Build
        shell: bash -l {0}
        run: >-
          conda build --output-folder=conda/pkg  conda/recipe &&
          conda install tvm -c ./conda/pkg
#      - name: Build iOS RPC
#        run: |
#          IOS_VERSION="14.0"
#          CMAKE_FLAGS="-DCMAKE_BUILD_TYPE=Release \
#                       -DCMAKE_SYSTEM_NAME=iOS \
#                       -DCMAKE_SYSTEM_VERSION=${IOS_VERSION} \
#                       -DCMAKE_OSX_SYSROOT=iphonesimulator \
#                       -DCMAKE_OSX_ARCHITECTURES=x86_64 \
#                       -DCMAKE_OSX_DEPLOYMENT_TARGET=14.0 \
#                       -DCMAKE_BUILD_WITH_INSTALL_NAME_DIR=ON \
#                       -DUSE_IOS_RPC=ON"
#
#          mkdir build-ios-simulator
#          cd build-ios-simulator
#          cmake .. ${CMAKE_FLAGS}
#          cmake --build . --target ios_rpc
      - name: Test
        shell: bash -l {0}
        run: >-
          python -m pytest -v tests/python/all-platform-minimal-test
      - name: Minimal Metal Compile-Only
        shell: bash -l {0}
        run: |
          python -m pytest -v -s 'tests/python/codegen/test_gpu_codegen_allreduce.py::test_allreduce_sum_compile'
          python -m pytest -v -s 'tests/python/codegen/test_target_codegen_metal.py::test_func_with_trailing_pod_params'
      - name: Minimal Metal Compile-and-Run
        shell: bash -l {0}
        run: >-
          python -m pytest -v -s 'tests/python/codegen/test_target_codegen_metal.py'
          python -m pytest -v -s 'tests/python/codegen/test_target_codegen_gpu_common.py'
          python -m pytest -v -s 'tests/python/codegen/test_gpu_codegen_allreduce.py::test_allreduce_sum[dims0-metal]'
#      - name: Test iOS RPC
#        shell: bash -l {0}
#        run: >-
#          python -m pip install tornado psutil cloudpickle &&
#          export PYTHONPATH=tests/python/contrib:${PYTHONPATH} &&
#          export BUNDLE_ID=org.apache.tvmrpc &&
#          export BUNDLE_PATH=build-ios-simulator/apps/ios_rpc/ios_rpc/src/ios_rpc-build/Release-iphonesimulator/tvmrpc.app &&
#          python -m pytest -v tests/python/contrib/test_rpc_server_device.py

  Windows:
    if: ${{ github.repository == 'MetaX-MACA/mcTVM' }}
    runs-on: windows-latest
    steps:
      - uses: actions/checkout@v2
        with:
          submodules: 'recursive'
      - name: Set up environment
        uses: ./.github/actions/setup
      - name: Conda Build
        shell: cmd /C call {0}
        run: >-
          conda build --output-folder=conda/pkg conda/recipe &&
          conda install tvm -c ./conda/pkg
      - name: Test
        shell: cmd /C call {0}
        run: >-
          python -m pytest -v tests/python/all-platform-minimal-test

 # Android:
 #   if: ${{ github.repository == 'apache/tvm' }}
 #   runs-on: ubuntu-22.04
 #   steps:
 #     - uses: actions/checkout@v2
 #       with:
 #         submodules: 'recursive'
 #     - name: Set up environment
 #       uses: ./.github/actions/setup
 #     - name: Set up java
 #       uses: actions/setup-java@v3
 #       with:
 #         distribution: 'zulu'
 #         java-version: '11'
 #     - name: Build TVM
 #       shell: bash -l {0}
 #       run: |
 #         mkdir build
 #         cd build
 #         ../tests/scripts/task_config_build_jvm.sh .
 #         cmake ..
 #         make
 #     - name: Build TVM4J
 #       run: |
 #         make jvmpkg
 #     - name: Build android_rpc
 #       working-directory: apps/android_rpc
 #       run: |
 #         set -eux
 #         export PATH="${ANDROID_NDK_LATEST_HOME}:$PATH"
 #         gradle clean build
 #     - name: Upload android_rpc APK
 #       uses: actions/upload-artifact@v4
 #       with:
 #         name: android_rpc-debug.apk
 #         path: ./apps/android_rpc/app/build/outputs/apk/debug/app-debug.apk

  MetaXGPU:
    if: ${{ github.repository == 'MetaX-MACA/mcTVM' }}
    runs-on: self-hosted
    steps:
      - uses: actions/checkout@v2
        with:
          submodules: 'recursive'
      - name: Build
        run: |
          rm -rf build
          mkdir -p build
          cp cmake/config.cmake build
          echo "set(USE_LLVM ON)" >> build/config.cmake
          cmake -B build
          make -j $(nproc) -C build
      - name: Clean up old workspace
        run: |
          pushd build
          rm -rf pytest-results
          popd
      - name: Run Python MetaXGPU unit tests
        shell: bash -l {0}
        run: >-
          ./tests/scripts/task_python_unittest.sh
        env:
          PYTEST_ADDOPTS: "-m gpu"
          TVM_TEST_TARGETS: maca
          TVM_UNITTEST_TESTSUITE_NAME: python-unittest-gpu
          PLATFORM: gpu
<<<<<<< HEAD
  Ci_Lint:
=======
  Linux_CPU_Test:
>>>>>>> 5190082b
    if: ${{ github.repository == 'MetaX-MACA/mcTVM' }}
    runs-on: ubuntu-latest
    env:
      PLATFORM: cpu
<<<<<<< HEAD
      DOCKER_RUN: docker/bash.sh --env CI --env PLATFORM --env TVM_SHARD_INDEX --env TVM_NUM_SHARDS --env RUN_DISPLAY_URL --env PLATFORM --env SKIP_SLOW_TESTS --env TEST_STEP_NAME
=======
      DOCKER_RUN: docker/bash.sh --env PLATFORM --env SKIP_SLOW_TESTS --env TEST_STEP_NAME 
>>>>>>> 5190082b
    steps:
      - uses: actions/checkout@v2
        with:
          submodules: 'recursive'
      - name: Pull Image
        shell: bash -l {0}
        run: >-
<<<<<<< HEAD
          python ./ci/scripts/jenkins/determine_docker_images.py ci_lint &&
          image=$(cat .docker-image-names/ci_lint) &&
          docker pull $image &&
          echo "IMAGE=$image" >> $GITHUB_ENV
      - name: Run Lint
        shell: bash -l {0}
        run: >-
          $DOCKER_RUN $IMAGE ./tests/scripts/task_lint.sh
        env:
          TEST_STEP_NAME: "Lint"
=======
          python ./ci/scripts/jenkins/determine_docker_images.py ci_cpu &&
          image=$(cat .docker-image-names/ci_cpu) &&
          docker pull $image &&
          echo "IMAGE=$image" >> $GITHUB_ENV
      - name: Build
        shell: bash -l {0}
        run: >-
          $DOCKER_RUN $IMAGE ./tests/scripts/task_config_build_cpu.sh build &&
          echo "set(USE_MACA OFF)" >> build/config.cmake &&
          $DOCKER_RUN $IMAGE tests/scripts/task_build.py  --build-dir build && 
          $DOCKER_RUN $IMAGE ./tests/scripts/task_build.py  --build-dir build --cmake-target cpptest
      - name: Run CPP unit test
        shell: bash -l {0}
        run: >-
          $DOCKER_RUN $IMAGE ./tests/scripts/task_cpp_unittest.sh
        env:
          TEST_STEP_NAME: "CPU unittest: cpptest"
      - name: Run Python unit test
        shell: bash -l {0}
        run: >-
          $DOCKER_RUN $IMAGE ./tests/scripts/task_python_unittest.sh
        env:
          TEST_STEP_NAME: "CPU unittest: python"
>>>>>>> 5190082b
<|MERGE_RESOLUTION|>--- conflicted
+++ resolved
@@ -174,20 +174,48 @@
           TVM_TEST_TARGETS: maca
           TVM_UNITTEST_TESTSUITE_NAME: python-unittest-gpu
           PLATFORM: gpu
-<<<<<<< HEAD
-  Ci_Lint:
-=======
   Linux_CPU_Test:
->>>>>>> 5190082b
     if: ${{ github.repository == 'MetaX-MACA/mcTVM' }}
     runs-on: ubuntu-latest
     env:
       PLATFORM: cpu
-<<<<<<< HEAD
+      DOCKER_RUN: docker/bash.sh --env PLATFORM --env SKIP_SLOW_TESTS --env TEST_STEP_NAME
+    steps:
+      - uses: actions/checkout@v2
+        with:
+          submodules: 'recursive'
+      - name: Pull Image
+        shell: bash -l {0}
+        run: >-
+          python ./ci/scripts/jenkins/determine_docker_images.py ci_cpu &&
+          image=$(cat .docker-image-names/ci_cpu) &&
+          docker pull $image &&
+          echo "IMAGE=$image" >> $GITHUB_ENV
+      - name: Build
+        shell: bash -l {0}
+        run: >-
+          $DOCKER_RUN $IMAGE ./tests/scripts/task_config_build_cpu.sh build &&
+          echo "set(USE_MACA OFF)" >> build/config.cmake &&
+          $DOCKER_RUN $IMAGE tests/scripts/task_build.py  --build-dir build &&
+          $DOCKER_RUN $IMAGE ./tests/scripts/task_build.py  --build-dir build --cmake-target cpptest
+      - name: Run CPP unit test
+        shell: bash -l {0}
+        run: >-
+          $DOCKER_RUN $IMAGE ./tests/scripts/task_cpp_unittest.sh
+        env:
+          TEST_STEP_NAME: "CPU unittest: cpptest"
+      - name: Run Python unit test
+        shell: bash -l {0}
+        run: >-
+          $DOCKER_RUN $IMAGE ./tests/scripts/task_python_unittest.sh
+        env:
+          TEST_STEP_NAME: "CPU unittest: python"
+  Ci_Lint:
+    if: ${{ github.repository == 'MetaX-MACA/mcTVM' }}
+    runs-on: ubuntu-latest
+    env:
+      PLATFORM: cpu
       DOCKER_RUN: docker/bash.sh --env CI --env PLATFORM --env TVM_SHARD_INDEX --env TVM_NUM_SHARDS --env RUN_DISPLAY_URL --env PLATFORM --env SKIP_SLOW_TESTS --env TEST_STEP_NAME
-=======
-      DOCKER_RUN: docker/bash.sh --env PLATFORM --env SKIP_SLOW_TESTS --env TEST_STEP_NAME 
->>>>>>> 5190082b
     steps:
       - uses: actions/checkout@v2
         with:
@@ -195,7 +223,6 @@
       - name: Pull Image
         shell: bash -l {0}
         run: >-
-<<<<<<< HEAD
           python ./ci/scripts/jenkins/determine_docker_images.py ci_lint &&
           image=$(cat .docker-image-names/ci_lint) &&
           docker pull $image &&
@@ -205,29 +232,4 @@
         run: >-
           $DOCKER_RUN $IMAGE ./tests/scripts/task_lint.sh
         env:
-          TEST_STEP_NAME: "Lint"
-=======
-          python ./ci/scripts/jenkins/determine_docker_images.py ci_cpu &&
-          image=$(cat .docker-image-names/ci_cpu) &&
-          docker pull $image &&
-          echo "IMAGE=$image" >> $GITHUB_ENV
-      - name: Build
-        shell: bash -l {0}
-        run: >-
-          $DOCKER_RUN $IMAGE ./tests/scripts/task_config_build_cpu.sh build &&
-          echo "set(USE_MACA OFF)" >> build/config.cmake &&
-          $DOCKER_RUN $IMAGE tests/scripts/task_build.py  --build-dir build && 
-          $DOCKER_RUN $IMAGE ./tests/scripts/task_build.py  --build-dir build --cmake-target cpptest
-      - name: Run CPP unit test
-        shell: bash -l {0}
-        run: >-
-          $DOCKER_RUN $IMAGE ./tests/scripts/task_cpp_unittest.sh
-        env:
-          TEST_STEP_NAME: "CPU unittest: cpptest"
-      - name: Run Python unit test
-        shell: bash -l {0}
-        run: >-
-          $DOCKER_RUN $IMAGE ./tests/scripts/task_python_unittest.sh
-        env:
-          TEST_STEP_NAME: "CPU unittest: python"
->>>>>>> 5190082b
+          TEST_STEP_NAME: "Lint"